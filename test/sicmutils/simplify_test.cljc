--- conflicted
+++ resolved
@@ -180,15 +180,9 @@
                  (g/divide 'x 0))))
 
   (testing "symbolic moves"
-<<<<<<< HEAD
-    (is (v/unity? (g/expt 'x 0)))
-    #_(is (= 0 (g/gcd 'x 'x)))
-    (is (v/unity? (g/expt 1 'x)))
-=======
     (is (= 1 (g/expt 'x 0)))
     #_(is (= 'x (g/gcd 'x 'x)))
     (is (= 1 (g/expt 1 'x)))
->>>>>>> 39cf2f22
     (is (= (g/negate 'x) (g/- 0 'x)))))
 
 (deftest matrix-tests

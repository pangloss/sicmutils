(ns math.generic-test
  (:require [clojure.test :refer :all]
            [math.generic :refer :all]))

(def T1 (dtree-insert
         (dtree-insert
          (dtree-insert empty-dtree :op1 [:p1 :p2])
          :op2 [:p2 :p1])
         :op3 [:p2 :p1 :p3]))

(deftest dtree-1
  (testing "lookup"
    (is (= :op1 (dtree-lookup T1 [#{:p1} #{:p2}])))
    (is (= :op2 (dtree-lookup T1 [#{:p2} #{:p1}])))
    (is (= :op3 (dtree-lookup T1 [#{:p2} #{:p1} #{:p3}])))
    (is (not (dtree-lookup T1 [#{:p2} #{:p1} #{:p3} #{:p1}])))
    (is (not (dtree-lookup T1 [])))
    (is (not (dtree-lookup T1 [#{:p2}#{:p2}])))))

(defhandler :y [integer? integer?] :intint)
(defhandler :y [integer? float?]   :intfloat)
(defhandler :y [string? string?]   :strstr)
(defhandler :z [number? string?]   :numstr)

(deftest handler-map
  (testing "lookup"
    (is (= :intint (findhandler :y [1 1])))
    (is (not (findhandler :y [1 "2"])))
    (is (= :intfloat (findhandler :y [1 3.13])))
    (is (= :numstr (findhandler :z [1e10, "baz"])))
    (is (not (findhandler :y [1e10, "baz"])))))

(defn multiply-string
  [n s]
  (apply str (repeat n s)))

(defn product-string
  [s t]
  (apply str(for [cs s ct t] (str cs ct))))

(def any? (constantly true))

(defhandler :* [number? string?] multiply-string)
(defhandler :* [string? string?] product-string)
(defhandler :+ [string? string?] str)
<<<<<<< HEAD
(defhandler :+ [number? number?] +)
(defhandler :+ [symbol? any?] (fn [s x] (list 'add s x)))
(defhandler :+ [any? symbol?] (fn [x s] (list 'add x s)))
(defhandler :* [symbol? any?] (fn [s x] (list 'mul s x)))
(defhandler :* [any? symbol?] (fn [x s] (list 'mul x s)))
(def mul (make-operation :*))
(def add (make-operation :+))
=======
>>>>>>> 77fbab9a

(deftest handler-fn
  (testing "multiply-string"
    (is (= "foofoofoo" (multiply-string 3 "foo")))
    (is (= "" (multiply-string 0 "bar")))
    (is (= "" (multiply-string -2 "bar")))
    (is (= "barbarbar" (let [args [3 "bar"]
                             h (findhandler :* args)]
                         (apply h args)))))
  (testing "mul"
    (is (= "bazbaz" (mul 2 "baz")))
    (is (= "quxquxqux" (mul 3 "qux")))
    (is (thrown? IllegalArgumentException
                 (mul "qux" 3)))
<<<<<<< HEAD
    (is (= "cecrcicnoeoroionlelrlilnieiriiinnenrninn" (mul "colin" "erin")))
    (is (= "eceoeleienrcrorlrirnicioiliiinncnonlninn" (mul "erin" "colin"))))
  (testing "add"
    (is (= "foobar" (add "foo" "bar")))
    (is (= 4 (add 2 2)))
    (is (= 3.5 (add 1.5 2)))
    (is (= 13/40 (add 1/5 1/8))))
  (testing "symbol"
    (is (= '(add 3 x) (add 3 'x)))
    (is (= '(add x 4.8) (add 'x 4.8)))
    (is (= '(add x y) (add 'x 'y)))
    (is (= '(add (mul 3 x) (mul y 4)) (add (mul 3 'x) (mul 'y 4))))
=======
    (is (= "cecrcicnoeoroionlelrlilnieiriiinnenrninn" (mul "colin" "erin"))))
  (testing "add"
    (is (= "foobar" (add "foo" "bar")))
>>>>>>> 77fbab9a
    ))
<|MERGE_RESOLUTION|>--- conflicted
+++ resolved
@@ -43,16 +43,6 @@
 (defhandler :* [number? string?] multiply-string)
 (defhandler :* [string? string?] product-string)
 (defhandler :+ [string? string?] str)
-<<<<<<< HEAD
-(defhandler :+ [number? number?] +)
-(defhandler :+ [symbol? any?] (fn [s x] (list 'add s x)))
-(defhandler :+ [any? symbol?] (fn [x s] (list 'add x s)))
-(defhandler :* [symbol? any?] (fn [s x] (list 'mul s x)))
-(defhandler :* [any? symbol?] (fn [x s] (list 'mul x s)))
-(def mul (make-operation :*))
-(def add (make-operation :+))
-=======
->>>>>>> 77fbab9a
 
 (deftest handler-fn
   (testing "multiply-string"
@@ -67,7 +57,6 @@
     (is (= "quxquxqux" (mul 3 "qux")))
     (is (thrown? IllegalArgumentException
                  (mul "qux" 3)))
-<<<<<<< HEAD
     (is (= "cecrcicnoeoroionlelrlilnieiriiinnenrninn" (mul "colin" "erin")))
     (is (= "eceoeleienrcrorlrirnicioiliiinncnonlninn" (mul "erin" "colin"))))
   (testing "add"
@@ -80,9 +69,4 @@
     (is (= '(add x 4.8) (add 'x 4.8)))
     (is (= '(add x y) (add 'x 'y)))
     (is (= '(add (mul 3 x) (mul y 4)) (add (mul 3 'x) (mul 'y 4))))
-=======
-    (is (= "cecrcicnoeoroionlelrlilnieiriiinnenrninn" (mul "colin" "erin"))))
-  (testing "add"
-    (is (= "foobar" (add "foo" "bar")))
->>>>>>> 77fbab9a
     ))

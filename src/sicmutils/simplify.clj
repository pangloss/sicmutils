--- conflicted
+++ resolved
@@ -302,22 +302,18 @@
 (defmethod g/freeze [Sequential] [a] (map g/freeze a))
 (prefer-method g/freeze [:sicmutils.structure/structure] [Sequential])
 
+(def simplify-and-freeze (comp g/freeze g/simplify))
 (defn expression->stream
   "Renders an expression through the simplifier and onto the stream."
   [expr stream]
-  (-> expr g/simplify (pp/write :stream stream)))
+  (-> expr simplify-and-freeze (pp/write :stream stream)))
 
 (defn expression->string
   "Renders an expression through the simplifier and into a string,
   which is returned."
   [expr]
   (let [w (StringWriter.)]
-<<<<<<< HEAD
-    (-> expr g/simplify g/freeze (pp/write :stream w))
-=======
     (expression->stream expr w)
->>>>>>> ba4eef60
     (.toString w)))
-(def simplify-and-freeze (comp g/freeze g/simplify))
 (def print-expression (comp pp/pprint g/freeze g/simplify))
 (def pe print-expression)
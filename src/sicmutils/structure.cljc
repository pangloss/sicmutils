--- conflicted
+++ resolved
@@ -273,28 +273,13 @@
   [dimension orientation f]
   (->Structure orientation (mapv f (range dimension))))
 
-<<<<<<< HEAD
-(defn- literal-structure [name size orientation]
-  (let [prefix (str name "^")]
-=======
 (defn- literal-structure [sym size orientation]
   (let [prefix (str sym "_")]
->>>>>>> 39cf2f22
     (generate size orientation
               (fn [i]
                 (symbol (str prefix i))))))
 
 (defn literal-up
-<<<<<<< HEAD
-  "TODO document"
-  [name size]
-  (literal-structure name size ::up))
-
-(defn literal-down
-  "TODO document"
-  [name size]
-  (literal-structure name size ::down))
-=======
   "Generates an `up` structure of dimension `size` populated by symbolic entries,
   each prefixed by the supplied symbol `sym`.
 
@@ -315,7 +300,6 @@
      (down 'x_0 'x_1 'x_2))"
   [sym size]
   (literal-structure sym size ::down))
->>>>>>> 39cf2f22
 
 (defn ^:private map:l
   [f structures]

--- conflicted
+++ resolved
@@ -153,20 +153,12 @@
   negate
   simplify
   sqrt
-<<<<<<< HEAD
-  cos
-  sin
-  tan
-  asin
-  acos
-=======
   gcd lcm
   cos
   sin
   tan
   acos
   asin
->>>>>>> 39cf2f22
   atan
   cosh
   sinh
@@ -182,15 +174,11 @@
   transpose
   determinant
   cross-product
-<<<<<<< HEAD
   real-part
   imag-part
   magnitude
   angle
   conjugate
-=======
-  magnitude
->>>>>>> 39cf2f22
   Lie-derivative]
  [sicmutils.structure
   compatible-shape
@@ -203,11 +191,7 @@
   up
   up?
   vector->down vector->up
-<<<<<<< HEAD
-  literal-up literal-down]
-=======
   literal-down literal-up]
->>>>>>> 39cf2f22
  [sicmutils.infix
   ->infix
   ->TeX

;
; Copyright © 2017 Colin Smith.
; This work is based on the Scmutils system of MIT/GNU Scheme:
; Copyright © 2002 Massachusetts Institute of Technology
;
; This is free software;  you can redistribute it and/or modify
; it under the terms of the GNU General Public License as published by
; the Free Software Foundation; either version 3 of the License, or (at
; your option) any later version.
;
; This software is distributed in the hope that it will be useful, but
; WITHOUT ANY WARRANTY; without even the implied warranty of
; MERCHANTABILITY or FITNESS FOR A PARTICULAR PURPOSE.  See the GNU
; General Public License for more details.
;
; You should have received a copy of the GNU General Public License
; along with this code; if not, see <http://www.gnu.org/licenses/>.
;

(ns sicmutils.matrix
  (:refer-clojure :rename {get-in core-get-in}
                  #?@(:cljs [:exclude [get-in]]))
  (:require [sicmutils.value :as v]
            [sicmutils.expression :as x]
            [sicmutils.generic :as g]
            [sicmutils.util :as u]
            [sicmutils.structure :as s]
            [sicmutils.series :as series])
  #?(:clj
     (:import [clojure.lang AFn Counted IFn ILookup Seqable Sequential])))

(declare generate)

(deftype Matrix [r c v]
  v/Value
  (numerical? [_] false)
  (nullity? [_] (every? #(every? v/nullity? %) v))
  (unity? [_] false)
  ;; TODO: zero-like and one-like should use a recursive copy to find the 0/1 elements
  (zero-like [_] (Matrix. r c (vec (repeat r (vec (repeat c 0))))))
  (one-like [_] (if-not (= r c)
                  (u/illegal "one-like on non-square")
                  (generate r c #(if (= %1 %2) 1 0))))
  (exact? [_] (every? #(every? v/exact? %) v))
  (freeze [_] (if (= c 1)
                `(~'column-matrix ~@(map (comp v/freeze first) v))
                `(~'matrix-by-rows ~@(map v/freeze v))))
  (kind [_] ::matrix)

  #?@(:clj
      [Object
       (equals [_ b]
               (and (instance? Matrix b)
                    (let [^Matrix bm b]
                      (and (= r (.-r bm))
                           (= c (.-c bm))
                           (= v (.-v bm))))))
       (toString [_] (str v))

       Sequential

       Counted
       (count [_] (count v))

       Seqable
       (seq [_] (seq v))

       ILookup
       (valAt [_ key] (get v key))
       (valAt [_ key default] (get v key default))

       IFn
       (invoke [_ a]
               (Matrix. r c (mapv (fn [e] (mapv #(% a) e)) v)))
       (invoke [_ a b]
               (Matrix. r c (mapv (fn [e] (mapv #(% a b) e)) v)))
       (invoke [_ a b c]
               (Matrix. r c (mapv (fn [e] (mapv #(% a b c) e)) v)))
       (invoke [_ a b c d]
               (Matrix. r c (mapv (fn [e] (mapv #(% a b c d) e)) v)))
       (invoke [_ a b c d e]
               (Matrix. r c (mapv (fn [e] (mapv #(% a b c d e) e)) v)))
       (invoke [_ a b c d e f]
               (Matrix. r c (mapv (fn [e] (mapv #(% a b c d e f) e)) v)))
       (invoke [_ a b c d e f g]
               (Matrix. r c (mapv (fn [e] (mapv #(% a b c d e f g) e)) v)))
       (invoke [_ a b c d e f g h]
               (Matrix. r c (mapv (fn [e] (mapv #(% a b c d e f g h) e)) v)))
       (invoke [_ a b c d e f g h i]
               (Matrix. r c (mapv (fn [e] (mapv #(% a b c d e f g h i) e)) v)))
       (invoke [_ a b c d e f g h i j]
               (Matrix. r c (mapv (fn [e] (mapv #(% a b c d e f g h i j) e)) v)))
       (invoke [_ a b c d e f g h i j k]
               (Matrix. r c (mapv (fn [e] (mapv #(% a b c d e f g h i j k) e)) v)))
       (invoke [_ a b c d e f g h i j k l]
               (Matrix. r c (mapv (fn [e] (mapv #(% a b c d e f g h i j k l) e)) v)))
       (invoke [_ a b c d e f g h i j k l m]
               (Matrix. r c (mapv (fn [e] (mapv #(% a b c d e f g h i j k l m) e)) v)))
       (invoke [_ a b c d e f g h i j k l m n]
               (Matrix. r c (mapv (fn [e] (mapv #(% a b c d e f g h i j k l m n) e)) v)))
       (invoke [_ a b c d e f g h i j k l m n o]
               (Matrix. r c (mapv (fn [e] (mapv #(% a b c d e f g h i j k l m n o) e)) v)))
       (invoke [_ a b c d e f g h i j k l m n o p]
               (Matrix. r c (mapv (fn [e] (mapv #(% a b c d e f g h i j k l m n o p) e)) v)))
       (invoke [_ a b c d e f g h i j k l m n o p q]
               (Matrix. r c (mapv (fn [e] (mapv #(% a b c d e f g h i j k l m n o p q) e)) v)))
       (invoke [_ a b c d e f g h i j k l m n o p q r]
               (Matrix. r c (mapv (fn [e] (mapv #(% a b c d e f g h i j k l m n o p q r) e)) v)))
       (invoke [_ a b c d e f g h i j k l m n o p q r s]
               (Matrix. r c (mapv (fn [e] (mapv #(% a b c d e f g h i j k l m n o p q r s) e)) v)))
       (invoke [_ a b c d e f g h i j k l m n o p q r s t]
               (Matrix. r c (mapv (fn [e] (mapv #(% a b c d e f g h i j k l m n o p q r s t) e)) v)))
       (invoke [_ a b c d e f g h i j k l m n o p q r s t rest]
               (Matrix. r c (mapv (fn [e] (mapv #(apply % a b c d e f g h i j k l m n o p q r s t rest) e)) v)))
       (applyTo [m xs]
                (AFn/applyToHelper m xs))]

      :cljs
      [IEquiv
       (-equiv [_ b]
               (if (instance? Matrix b)
                 (and (= r (.-r b))
                      (= c (.-c b))
                      (= v (.-v b)))
                 (= v (seq b))))

       Object
       (toString [_] (str v))

       IPrintWithWriter
       (-pr-writer [x writer _]
                   (write-all writer
                              "#object[sicmutils.structure.Matrix \""
                              (.toString x)
                              "\"]"))

       ISequential

       ICounted
       (-count [_] (-count v))

       ISeqable
       (-seq [_] (-seq v))

       ILookup
       (-lookup [_ k] (-lookup v k))
       (-lookup [_ k default] (-lookup v k default))

       IFn
       (-invoke [_ a]
                (Matrix. r c (mapv (fn [e] (mapv #(% a) e)) v)))
       (-invoke [_ a b]
                (Matrix. r c (mapv (fn [e] (mapv #(% a b) e)) v)))
       (-invoke [_ a b c]
                (Matrix. r c (mapv (fn [e] (mapv #(% a b c) e)) v)))
       (-invoke [_ a b c d]
                (Matrix. r c (mapv (fn [e] (mapv #(% a b c d) e)) v)))
       (-invoke [_ a b c d e]
                (Matrix. r c (mapv (fn [e] (mapv #(% a b c d e) e)) v)))
       (-invoke [_ a b c d e f]
                (Matrix. r c (mapv (fn [e] (mapv #(% a b c d e f) e)) v)))
       (-invoke [_ a b c d e f g]
                (Matrix. r c (mapv (fn [e] (mapv #(% a b c d e f g) e)) v)))
       (-invoke [_ a b c d e f g h]
                (Matrix. r c (mapv (fn [e] (mapv #(% a b c d e f g h) e)) v)))
       (-invoke [_ a b c d e f g h i]
                (Matrix. r c (mapv (fn [e] (mapv #(% a b c d e f g h i) e)) v)))
       (-invoke [_ a b c d e f g h i j]
                (Matrix. r c (mapv (fn [e] (mapv #(% a b c d e f g h i j) e)) v)))
       (-invoke [_ a b c d e f g h i j k]
                (Matrix. r c (mapv (fn [e] (mapv #(% a b c d e f g h i j k) e)) v)))
       (-invoke [_ a b c d e f g h i j k l]
                (Matrix. r c (mapv (fn [e] (mapv #(% a b c d e f g h i j k l) e)) v)))
       (-invoke [_ a b c d e f g h i j k l m]
                (Matrix. r c (mapv (fn [e] (mapv #(% a b c d e f g h i j k l m) e)) v)))
       (-invoke [_ a b c d e f g h i j k l m n]
                (Matrix. r c (mapv (fn [e] (mapv #(% a b c d e f g h i j k l m n) e)) v)))
       (-invoke [_ a b c d e f g h i j k l m n o]
                (Matrix. r c (mapv (fn [e] (mapv #(% a b c d e f g h i j k l m n o) e)) v)))
       (-invoke [_ a b c d e f g h i j k l m n o p]
                (Matrix. r c (mapv (fn [e] (mapv #(% a b c d e f g h i j k l m n o p) e)) v)))
       (-invoke [_ a b c d e f g h i j k l m n o p q]
                (Matrix. r c (mapv (fn [e] (mapv #(% a b c d e f g h i j k l m n o p q) e)) v)))
       (-invoke [_ a b c d e f g h i j k l m n o p q r]
                (Matrix. r c (mapv (fn [e] (mapv #(% a b c d e f g h i j k l m n o p q r) e)) v)))
       (-invoke [_ a b c d e f g h i j k l m n o p q r s]
                (Matrix. r c (mapv (fn [e] (mapv #(% a b c d e f g h i j k l m n o p q r s) e)) v)))
       (-invoke [_ a b c d e f g h i j k l m n o p q r s t]
                (Matrix. r c (mapv (fn [e] (mapv #(% a b c d e f g h i j k l m n o p q r s t) e)) v)))
       (-invoke [_ a b c d e f g h i j k l m n o p q r s t rest]
                (Matrix. r c (mapv (fn [e] (mapv #(apply % a b c d e f g h i j k l m n o p q r s t rest) e)) v)))]))

(defn matrix?
  [m]
  (instance? Matrix m))

(defn ^:private square?
  [^Matrix m]
  (and (matrix? m)
       (= (.-r m) (.-c m))))

(defn generate
  "Create the r by c matrix whose entries are (f i j)"
  [r c f]
  (->Matrix r c
            (mapv (fn [i]
                    (mapv (fn [j]
                            (f i j))
                          (range c)))
                  (range r))))

<<<<<<< HEAD
(defn literal-matrix [name nrows ncols]
  (let [prefix (str name "^")]
    (generate nrows ncols
              (fn [i j]
                (symbol (str prefix i "_" j))))))
=======
(defn literal-matrix
  "Generates a `nrows` x `ncols` matrix of symbolic entries, each prefixed by the
  supplied symbol `sym`.

  For example:

  (= (literal-matrix 'x 2 2)
     (by-rows ['x_00 'x_01]
              ['x_10 'x_11]))"
  [sym nrows ncols]
  (let [prefix (str sym "_")]
    (generate nrows ncols
              (fn [i j]
                (symbol (str prefix i j))))))
>>>>>>> 39cf2f22

(defn get-in
  "Like get-in for matrices, but obeying the scmutils convention: only one
  index is required to get an unboxed element from a column vector. This is
  perhaps an unprincipled exception..."
  [^Matrix m is]
  (let [e (core-get-in (.-v m) is)]
    (if (and (= 1 (count is))
             (= 1 (.-c m))) (e 0) e)))

(defn matrix-some
  "True if f is true for some element of m."
  [f ^Matrix m]
  (some f (flatten (.-v m))))

(defn fmap
  "Maps f over the elements of m, returning an object of the same type."
  [f ^Matrix m]
  (->Matrix (.-r m) (.-c m) (mapv #(mapv f %) (.-v m))))

(defn by-rows
  [& rs]
  {:pre [(seq rs)
         (every? seq rs)]}
  (let [r (count rs)
        cs (map count rs)]
    (when-not (every? #(= % (first cs)) (next cs))
      (u/illegal "malformed matrix"))
    (->Matrix r (first cs) (mapv vec rs))))

(defn column
  [& es]
  {:pre [(not-empty es)]}
  (->Matrix (count es) 1 (vec (for [e es] [e]))))

(defn transpose
  "Transpose the matrix m."
  [^Matrix m]
  (let [v (.-v m)]
    (generate (.-c m) (.-r m) #(core-get-in v [%2 %1]))))

(defn ->structure
  "Convert m to a structure with given outer and inner orientations. Rows of
  M will become the inner tuples, unless t? is true, in which columns of m will
  form the inner tuples."
  [m outer-orientation inner-orientation t?]
  (let [^Matrix m' (if t? (transpose m) m)
        v (.-v m')]
    (s/->Structure outer-orientation
                   (mapv #(s/->Structure inner-orientation %) v))))

(defn seq->
  "Convert a sequence (typically, of function arguments) to an up-structure.
  GJS: Any matrix in the argument list wants to be converted to a row of
  columns"
  [s]
  (apply s/up (map #(if (instance? Matrix %) (->structure % s/down s/up false) %) s)))

(defn ^:private mul
  "Multiplies the two matrices a and b"
  [^Matrix a ^Matrix b]
  (let [ra (.-r a)
        rb (.-r b)
        ca (.-c a)
        cb (.-c b)
        va (.-v a)
        vb (.-v b)]
    (when (not= ca rb)
      (u/illegal "matrices incompatible for multiplication"))
    (generate ra cb #(reduce g/+ (for [k (range ca)]
                                   (g/* (core-get-in va [%1 k])
                                        (core-get-in vb [k %2])))))))

(defn ^:private elementwise
  "Applies f elementwise between the matrices a and b."
  [f ^Matrix a ^Matrix b]
  (let [ra (.-r a)
        rb (.-r b)
        ca (.-c a)
        cb (.-c b)
        va (.-v a)
        vb (.-v b)]
    (when (or (not= ra rb) (not= ca cb))
      (u/illegal "matrices incompatible for operation"))
    (generate ra ca #(f (core-get-in va [%1 %2]) (core-get-in vb [%1 %2])))))

(defn square-structure->
  "Converts the square structure s into a matrix, and calls the
  continuation with that matrix and a function which will restore a
  matrix to a structure with the same inner and outer orientations as
  s."
  [s k]
  (let [major-size (count s)
        major-orientation (s/orientation s)
        minor-sizes (map #(if (s/structure? %) (count %) 1) s)
        minor-orientations (map s/orientation s)
        minor-orientation (first minor-orientations)]
    (if (and (every? #(= major-size %) minor-sizes)
             (every? #(= minor-orientation %) (rest minor-orientations)))
      (let [need-transpose (= minor-orientation ::s/up)
            M (generate major-size major-size
                        #(core-get-in s (if need-transpose [%2 %1] [%1 %2])))]
        (k M #(->structure % major-orientation minor-orientation need-transpose)))
      (u/illegal "structure is not square"))))

(defn square-structure-operation
  "Applies matrix operation f to square structure s, returning a structure of the same
  type as that given."
  [s f]
  (square-structure-> s (fn [m ->s] (->s (f m)))))

(defn ^:private M*u
  "Multiply a matrix by an up structure on the right. The return value is up."
  [^Matrix m u]
  (when (not= (.-c m) (count u))
    (u/illegal "matrix and tuple incompatible for multiplication"))
  (apply s/up
         (map (fn [i]
                (reduce g/+ (for [k (range (.-c m))]
                              (g/* (core-get-in (.-v m) [i k])
                                   (get u k)))))
              (range (.-r m)))))

(defn ^:private d*M
  "Multiply a matrix by a down tuple on the left. The return value is down."
  [d ^Matrix m]
  (when (not= (.-r m) (count d))
    (u/illegal "matrix and tuple incompatible for multiplication"))
  (apply s/down
         (map (fn [i]
                (reduce g/+ (for [k (range (.-r m))]
                              (g/* (get d k)
                                   (core-get-in (.-v m) [i k])
                                   ))))
              (range (.-c m)))))

(defn ^:private kronecker
  [i j]
  (if (= i j) 1 0))

(def ^:dynamic *careful-conversion* true)

(defn s->m
  "Convert the structure ms, which would be a scalar if the (compatible) multiplication
  (* ls ms rs) were performed, to a matrix."
  [ls ms rs]
  (when *careful-conversion*
    (assert (v/numerical? (g/* ls (g/* ms rs)))))
  (let [ndowns (s/dimension ls)
        nups (s/dimension rs)]
    (generate ndowns nups
              #(g/* (s/unflatten (map (partial kronecker %1) (range)) ls)
                    (g/* ms
                         (s/unflatten (map (partial kronecker %2) (range)) rs))))))

;; (I wonder if tuple multiplication is associative...)

(defn nth-col
  [^Matrix m j]
  (apply s/up (mapv #(% j) (.-v m))))

(defn m->s
  "Convert the matrix m into a structure S, guided by the requirement that (* ls S rs)
  should be a scalar"
  [ls ^Matrix m rs]
  (let [ncols (.-c m)
        col-shape (s/compatible-shape ls)
        ms (s/unflatten (for [j (range ncols)]
                          (s/unflatten (nth-col m j) col-shape))
                        (s/compatible-shape rs))]
    (when *careful-conversion*
      (assert (v/numerical? (g/* ls (g/* ms rs)))))
    ms))

(defn s:transpose
  [ls ms rs]
  (m->s rs (transpose (s->m ls ms rs)) ls))

(defn ^:private vector-disj
  "The vector formed by deleting the i'th element of the given vector."
  [v i]
  (vec (concat (take i v) (drop (inc i) v))))

(defn without
  "The matrix formed by deleting the i'th row and j'th column of the given matrix."
  [^Matrix m i j]
  (->Matrix (dec (.-r m)) (dec (.-c m))
            (mapv #(vector-disj % j)
                  (vector-disj (.-v m) i))) )

(defn ^:private checkerboard-negate
  [s i j]
  (if (even? (+ i j)) s (g/negate s)))

(defn dimension
  [^Matrix m]
  {:pre [(square? m)]}
  (.-r m))

(defn determinant
  "Computes the determinant of m, which must be square. Generic
  operations are used, so this works on symbolic square matrix."
  [^Matrix m]
  {:pre [(square? m)]}
  (let [v (.-v m)]
    (condp = (.-r m)
      0 m
      1 ((v 0) 0)
      2 (let [[[a b] [c d]] v]
          (g/- (g/* a d) (g/* b c)))
      (reduce g/+
              (map g/*
                   (cycle [1 -1])
                   (v 0)
                   (for [i (range (.-r m))] (determinant (without m 0 i))))))))

(defn cofactors
  "Computes the matrix of cofactors of the given structure with the
  same shape, if s is square."
  [^Matrix m]
  {:pre [(square? m)]}
  (let [r (.-r m)
        v (.-v m)]
    (cond (< r 2) m
          (= r 2) (let [[[a b] [c d]] v]
                    (->Matrix 2 2 [[d (g/negate c)]
                                   [(g/negate b) a]]))
          :else (generate r r
                          #(-> m (without %1 %2) determinant (checkerboard-negate %1 %2))))))

(defn invert
  "Computes the inverse of a square matrix."
  [^Matrix m]
  {:pre [(square? m)]}
  (let [r (.-r m)
        v (.-v m)]
    (condp = r
      0 m
      1 (->Matrix 1 1 [[(g/invert ((v 0) 0))]])
      (let [^Matrix C (cofactors m)
            Δ (reduce g/+ (map g/* (v 0) (-> C .-v first)))]
        (fmap #(g/divide % Δ) (transpose C))))))

(defn s:inverse
  [ls ms rs]
  (m->s (s/compatible-shape rs)
        (invert (s->m ls ms rs))
        (s/compatible-shape ls)))

(defn I
  "Return the identity matrix of order n."
  [n]
  (generate n n #(kronecker %1 %2)))

(defn characteristic-polynomial
  "Compute the characteristic polynomial of the square matrix m, evaluated
  at x. Typically x will be a dummy variable, but if you wanted to get the
  value of the characteristic polynomial at some particular point, you could
  supply a different expression."
  [^Matrix m x]
  (let [r (.-r m)
        c (.-c m)]
    (when-not (= r c) (u/illegal "not square"))
    (determinant (g/- (g/* x (I r)) m))))

(defmethod g/transpose [::matrix] [m] (transpose m))
(defmethod g/invert [::matrix] [m] (invert m))
(defmethod g/negate [::matrix] [a] (fmap g/negate a))
(defmethod g/sub [::matrix ::matrix] [a b] (elementwise g/- a b))
(defmethod g/add [::matrix ::matrix] [a b] (elementwise g/+ a b))
(defmethod g/mul [::matrix ::matrix] [a b] (mul a b))
(defmethod g/mul [::v/scalar ::matrix] [n a] (fmap #(g/* n %) a))
(defmethod g/mul [::matrix ::v/scalar] [a n] (fmap #(g/* % n) a))
(defmethod g/mul [::matrix ::s/up] [m u] (M*u m u))
(defmethod g/mul [::s/down ::matrix] [d m] (d*M d m))
(defmethod g/div [::s/up ::matrix] [u M] (M*u (invert M) u))
(defmethod g/exp [::matrix] [m] (series/exp-series m))
(defmethod g/cos [::matrix] [m] (series/cos-series m))
(defmethod g/sin [::matrix] [m] (series/sin-series m))
(defmethod g/tan [::matrix] [m] (series/tan-series m))
(defmethod g/sec [::matrix] [m] (series/sec-series m))
(defmethod g/acos [::matrix] [m] (series/acos-series m))
(defmethod g/asin [::matrix] [m] (series/asin-series m))
(defmethod g/atan [::matrix] [m] (series/atan-series m))
(defmethod g/cosh [::matrix] [m] (series/cosh-series m))
(defmethod g/sinh [::matrix] [m] (series/sinh-series m))
(defmethod g/tanh [::matrix] [m] (series/tanh-series m))
(defmethod g/asinh [::matrix] [m] (series/asinh-series m))
(defmethod g/atanh [::matrix] [m] (series/atanh-series m))
(defmethod g/simplify [::matrix] [m] (->> m (fmap g/simplify) v/freeze))
(defmethod g/determinant [::matrix] [m] (determinant m))

(defmethod g/determinant
  [::s/structure]
  [s]
  (square-structure-> s (fn [m _] (determinant m))))

(defmethod g/invert
  [::s/structure]
  [a]
  (let [a' (square-structure-operation a invert)]
    (if (= (s/orientation a') (s/orientation (first a')))
      (s/opposite a' (map #(s/opposite a' %) a'))
      a')))<|MERGE_RESOLUTION|>--- conflicted
+++ resolved
@@ -209,13 +209,6 @@
                           (range c)))
                   (range r))))
 
-<<<<<<< HEAD
-(defn literal-matrix [name nrows ncols]
-  (let [prefix (str name "^")]
-    (generate nrows ncols
-              (fn [i j]
-                (symbol (str prefix i "_" j))))))
-=======
 (defn literal-matrix
   "Generates a `nrows` x `ncols` matrix of symbolic entries, each prefixed by the
   supplied symbol `sym`.
@@ -230,7 +223,6 @@
     (generate nrows ncols
               (fn [i j]
                 (symbol (str prefix i j))))))
->>>>>>> 39cf2f22
 
 (defn get-in
   "Like get-in for matrices, but obeying the scmutils convention: only one
